--- conflicted
+++ resolved
@@ -116,11 +116,7 @@
 
 ### Ben Burtenshaw
 
-<<<<<<< HEAD
 Ben is a Machine Learning Engineer at Hugging Face who focuses on building LLM applications, with post training and agentic approaches.
-=======
-Ben is a Machine Learning Engineer at Hugging Face who focuses building LLM applications, with post-training and agentic approaches.
->>>>>>> c6460805
 
 <!-- ## Acknowledgments -->
 
